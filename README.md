--- conflicted
+++ resolved
@@ -15,13 +15,10 @@
 Methods for sending and receiving log messages are `Log` & `AddLogCallback`
 * Receive time information: the adapter is connected to the [test-bed time service](https://github.com/DRIVER-EU/test-bed-time-service), allowing you to receive relevant time-related information like fictive trial time, or the speed of the trial.
 Method for retrieving the time information is `GetTimeInfo`
-<<<<<<< HEAD
 * Uploading large data: the adapter is connected to the [test-bed large data service](https://github.com/DRIVER-EU/large-file-service), allowing you to upload large data files for sharing with other applications connected to the test-bed.
 Methods for uploading large data are `GetLargeFileServiceClient` & `Upload`
-=======
 * Setup a SSL connection with a [test-bed including security features](https://github.com/DRIVER-EU/test-bed/tree/master/docker/local%2Bsecurity)
 Setup is completely done in the `CSharpTestBedAdapter-settings.xml`
->>>>>>> ef72833f
 * Internal Management: the adapter makes the coupling between application and test-bed as easy as possible.
 
 ## Project structure
@@ -86,29 +83,17 @@
 The C# test-bed adapter is available as [Nuget package](https://www.nuget.org/packages/CSharpTestBedAdapter/).
 You can also manually build `CSharpTestBedAdapter` and reference the compiled DLLs `CSharpTestBedAdapter.dll`, `CoreMessages.dll` & `StandardMessages.dll` into your own application.
 
-<<<<<<< HEAD
-Next to the compiled `CSharpTestBedAdapter.dll`, there is a `CSharpTestBedAdapter-settings.xml`, where you can change the following adapter settings:
+Next to the compiled `CSharpTestBedAdapter.dll`, there is a [CSharpTestBedAdapter-settings.xml](https://github.com/DRIVER-EU/csharp-test-bed-adapter/blob/release/trial_4/src/CSharpTestBedAdapter/CSharpTestBedAdapter-settings.xml), where you can change the following adapter settings:
 * __client.id__: the name of the application that uses this adapter
 * __heartbeat.interval__: the time (in ms) between sending a heartbeat
-* __certificate.path__: path of the authorisation certificate (not implemented yet)
+* __security.protocol__: the security protocol this adapter is using (PLAINTEXT or SSL)
+* __security.certificate.path__: the path of the authentication certificate; this is the client's public key (PEM) :: only needed when `security.protocol = SSL`
+* __security.keystore.path__: the path of the PKCS#12 keystore (client keypair + certificate) for client authentication :: only needed when `security.protocol = SSL`
+* __security.keystore.password__: the password for the PKCS#12 keystore :: only needed when `security.protocol = SSL`
 * __broker.url__: the URL of the Kafka broker to connect to
 * __schema.url__: the URL of the schema registry to use
 * __send.sync__: (a)synchronized sending of messages (not implemented yet)
 * __retry.count__: number of retries, before reporting an error (not implemented yet)
 * __retry.time__: the retry interval in between retries (not implemented yet)
-=======
-Next to the compiled `CSharpTestBedAdapter.dll`, there is a [CSharpTestBedAdapter-settings.xml](https://github.com/DRIVER-EU/csharp-test-bed-adapter/blob/release/trial_4/src/CSharpTestBedAdapter/CSharpTestBedAdapter-settings.xml), where you can change the following adapter settings:
-* The name of the application that uses this adapter
-* The heartbeat interval
-* __security.protocol__: the security protocol this adapter is using (PLAINTEXT or SSL)
-* __security.certificate.path__: the path of the authentication certificate; this is the client's public key (PEM) :: only needed when `security.protocol = SSL`
-* __security.keystore.path__: the path of the PKCS#12 keystore (client keypair + certificate) for client authentication :: only needed when `security.protocol = SSL`
-* __security.keystore.password__: the password for the PKCS#12 keystore :: only needed when `security.protocol = SSL`
-* The URL of the Kafka broker
-* The URL of the schema registry
-* (A)synchronized sending of messages (not implemented yet)
-* Number of retries, before reporting an error (not implemented yet)
-* The retry interval in between retries (not implemented yet)
->>>>>>> ef72833f
 
 See the 3 example projects for further implementation of this adapter.