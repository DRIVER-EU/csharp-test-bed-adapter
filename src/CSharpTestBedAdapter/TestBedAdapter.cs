﻿/*************************************************************
 * Copyright (C) 2017-2018 
 *               XVR Simulation B.V., Delft, The Netherlands
 *               Martijn Hendriks <hendriks @ xvrsim.com>
 * 
 * This file is part of "DRIVER+ WP923 Test-bed infrastructure" project.
 * 
 * This file is licensed under the MIT license : 
 *   https://github.com/DRIVER-EU/test-bed/blob/master/LICENSE
 *
 *************************************************************/
using System;
using System.Collections.Generic;
using System.Threading.Tasks;

using Confluent.Kafka;
using Confluent.Kafka.Serialization;

using eu.driver.model.core;
using eu.driver.model.edxl;

namespace CSharpTestBedAdapter
{
    /// <summary>
    /// Main C# adapter class that provides an interface for external applications to connect to the DRIVER-EU test-bed (https://github.com/DRIVER-EU/test-bed).
    /// </summary>
    public class TestBedAdapter : IDisposable
    {
<<<<<<< HEAD
        #region Definitions

        /// <summary>
        /// The different states this adapter can be in
        /// </summary>
        public enum States
        {
            /// <summary>
            /// Starting this adapter
            /// </summary>
            Init,
            /// <summary>
            /// DEBUG mode, sending and receiving messages without a test-bed admin tool present
            /// </summary>
            Debug,
            /// <summary>
            /// ENABLED mode, sending and receiving messages with a test-bed admin tool present
            /// </summary>
            Enabled,
            /// <summary>
            /// DISABLED mode, queueing all sent and received messages until the admin tool is present again
            /// </summary>
            Disabled,
        }

        #endregion Definitions
=======
        #region Properties & variables
>>>>>>> 98138387

        /// <summary>
        /// Configuration class, including internal setup information and external settings
        /// </summary>
        private Configuration _configuration;
        /// <summary>
        /// The list of created producers, indexed by topic name
        /// </summary>
        private Dictionary<string, IAbstractProducer> _producers;
        /// <summary>
        /// The list of created consumers, indexed by topic name
        /// </summary>
        private Dictionary<string, List<IAbstractConsumer>> _consumers;

        /// <summary>
        /// The producer this connector is using to send heartbeats
        /// </summary>
        private Producer<EDXLDistribution, Heartbeat> _heartbeatProducer;
        /// <summary>
        /// The consumer this connector is using to check if the admin tool is still alive
        /// </summary>
        private Consumer<EDXLDistribution, AdminHeartbeat> _heartbeatConsumer;
        /// <summary>
        /// The producer this connector is using to send logs
        /// </summary>
        private Producer<EDXLDistribution, Log> _logProducer;

        /// <summary>
        /// The consumer checking the hearbeat of the test-bed admin tool
        /// </summary>
        private Consumer<EDXLDistribution, AdminHeartbeat> _adminHeatbeatConsumer;
        /// <summary>
<<<<<<< HEAD
        /// Indication if this adapter is allowed to send or receive standard and custom messages
        /// </summary>
        public States State
        {
            get { return _state; }
            private set
            {
                _state = value;
                Log(log4net.Core.Level.Info, $"State of the adapter set to {_state}");
                // If we are in DEBUG or ENABLED state (again), try re-sending and -receiving the queued messages
                if (_state == States.Enabled || _state == States.Debug)
                {
                    Log(log4net.Core.Level.Info, "Re-doing all queued messages that were sent/received during inactivity of this adapter");
                    foreach (IAbstractProducer producer in _producers.Values)
                    {
                        producer.FlushQueue();
                    }
                    foreach (List<IAbstractConsumer> consumers in _consumers.Values)
                    {
                        foreach (IAbstractConsumer consumer in consumers)
                        {
                            consumer.FlushQueue();
                        }
                    }
                }
            }
        }
        private States _state = States.Init;
        /// <summary>
        /// The timestamp of the last admin heartbeat
        /// </summary>
        private DateTime _lastAdminHeartbeat;

        /// <summary>
        /// The timestamp of when this adapter started (is initialized)
        /// </summary>
        private DateTime _startTime;
=======
        /// The consumer this connector is using to receive time control changes
        /// </summary>
        private Consumer<EDXLDistribution, TimingControl> _timeConsumer;
        /// <summary>
        /// The producer this connector is using to send out a request for creating a topic
        /// </summary>
        private Producer<EDXLDistribution, TopicCreate> _topicCreateProducer;
        /// <summary>
        /// The consumer this connector is using to receive invitations to listen to a certain topic
        /// </summary>
        private Consumer<EDXLDistribution, TopicInvite> _topicInviteConsumer;

        #endregion Properties & variables
>>>>>>> 98138387

        #region Initialization

        /// <summary>
        /// Default constructor of the adapter
        /// </summary>
        private TestBedAdapter()
        {
            try
            {
                // Create a new configuration, including the read in external settings
                _configuration = new Configuration();

                // Initialize the empty producer and consumer dictionaries
                _producers = new Dictionary<string, IAbstractProducer>();
                _consumers = new Dictionary<string, List<IAbstractConsumer>>();

                // Create the producers for the system topics
                _heartbeatProducer = new Producer<EDXLDistribution, Heartbeat>(_configuration.ProducerConfig, new AvroSerializer<EDXLDistribution>(), new AvroSerializer<Heartbeat>());
                _heartbeatProducer.OnError += Adapter_Error;
                _heartbeatProducer.OnLog += Adapter_Log;
                _logProducer = new Producer<EDXLDistribution, Log>(_configuration.ProducerConfig, new AvroSerializer<EDXLDistribution>(), new AvroSerializer<Log>());
                _logProducer.OnError += Adapter_Error;
                _logProducer.OnLog += Adapter_Log;
<<<<<<< HEAD

                // Create the consumers for the core topics
                _adminHeatbeatConsumer = new Consumer<EDXLDistribution, AdminHeartbeat>(_configuration.ConsumerConfig, new AvroDeserializer<EDXLDistribution>(), new AvroDeserializer<AdminHeartbeat>());
                _adminHeatbeatConsumer.OnError += Adapter_Error;
                _adminHeatbeatConsumer.OnLog += Adapter_Log;
                _adminHeatbeatConsumer.OnMessage += Admin_Heartbeat;
                _adminHeatbeatConsumer.Assign(new List<TopicPartitionOffset> { new TopicPartitionOffset(Configuration.CoreTopics["admin_heartbeat"], 0, Offset.End) });
=======
                _topicCreateProducer = new Producer<EDXLDistribution, TopicCreate>(_configuration.ProducerConfig, new AvroSerializer<EDXLDistribution>(), new AvroSerializer<TopicCreate>());
                _topicCreateProducer.OnError += Adapter_Error;
                _topicCreateProducer.OnLog += Adapter_Log;

                // Initialize the consumers for the system topics
                _heartbeatConsumer = new Consumer<EDXLDistribution, AdminHeartbeat>(_configuration.ConsumerConfig, new AvroDeserializer<EDXLDistribution>(), new AvroDeserializer<AdminHeartbeat>());
                _heartbeatConsumer.OnError += Adapter_Error;
                _heartbeatConsumer.OnConsumeError += Adapter_ConsumeError;
                _heartbeatConsumer.OnLog += Adapter_Log;
                _heartbeatConsumer.OnMessage += HeartbeatConsumer_Message;
                _timeConsumer = new Consumer<EDXLDistribution, TimingControl>(_configuration.ConsumerConfig, new AvroDeserializer<EDXLDistribution>(), new AvroDeserializer<TimingControl>());
                _timeConsumer.OnError += Adapter_Error;
                _timeConsumer.OnConsumeError += Adapter_ConsumeError;
                _timeConsumer.OnLog += Adapter_Log;
                _timeConsumer.OnMessage += TimeConsumer_Message;
                _topicInviteConsumer = new Consumer<EDXLDistribution, TopicInvite>(_configuration.ConsumerConfig, new AvroDeserializer<EDXLDistribution>(), new AvroDeserializer<TopicInvite>());
                _topicInviteConsumer.OnError += Adapter_Error;
                _topicInviteConsumer.OnConsumeError += Adapter_ConsumeError;
                _topicInviteConsumer.OnLog += Adapter_Log;
                _topicInviteConsumer.OnMessage += TopicInviteConsumer_Message;

                // Start listening to the topics
                _heartbeatConsumer.Assign(new List<TopicPartitionOffset> { new TopicPartitionOffset(Configuration.CoreTopics["admin-heartbeat"], 0, Offset.End) });
                _timeConsumer.Assign(new List<TopicPartitionOffset> { new TopicPartitionOffset(Configuration.CoreTopics["time"], 0, Offset.End) });
                _topicInviteConsumer.Assign(new List<TopicPartitionOffset> { new TopicPartitionOffset(Configuration.CoreTopics["topic-access-invite"], 0, Offset.End) });
                // TODO: Add CancellationToken to stop on dispose
                Task.Factory.StartNew(() => { Consume(); });
>>>>>>> 98138387

                // Start the heart beat to indicate the connector is still alive
                // TODO: Add CancellationToken to stop on dispose
                Task.Factory.StartNew(() => { this.Heartbeat(); });

                // Start the admin heartbeat checker, so we know that we can send messages
                // TODO: Add CancellationToken to stop on dispose
                Task.Factory.StartNew(() => { this.AdminCheck(); });

                _lastAdminHeartbeat = DateTime.MinValue;
                _startTime = DateTime.UtcNow;
            }
            catch (Exception e)
            {
                Log(log4net.Core.Level.Critical, e.ToString());
                throw e;
            }
        }

        /// <summary>
        /// Singleton implementation to make sure only one adapter instance is running for one tool application
        /// </summary>
        /// <returns>The instance of the test-bed adapter</returns>
        public static TestBedAdapter GetInstance()
        {
            if (_instance == null)
            {
                _instance = new TestBedAdapter();
            }
            return _instance;
        }
        private static TestBedAdapter _instance = null;

        /// <summary>
        /// Method for creating the key to be used within core messages
        /// </summary>
        /// <returns>An EDXL-DE key containing all information for adapters to understand where this message originates from</returns>
        private EDXLDistribution CreateCoreKey()
        {
            return new EDXLDistribution()
            {
                senderID = _configuration.Settings.clientId,
                distributionID = Guid.NewGuid().ToString(),
                distributionKind = DistributionKind.Update,
                distributionStatus = DistributionStatus.System,
                dateTimeSent = DateTime.UtcNow.Ticks / 10000,
                dateTimeExpires = (DateTime.UtcNow.Ticks + 600000000) / 10000,
            };
        }

        #endregion Initialization

        #region Heartbeat

        /// <summary>
        /// Method for starting the heart beat of this adapter
        /// </summary>
        private void Heartbeat()
        {
            while (true)
            {
                // Send out the heart beat that this connector is still alive
                EDXLDistribution key = CreateCoreKey();
                Heartbeat beat = new Heartbeat { id = _configuration.Settings.clientId, alive = DateTime.UtcNow.Ticks / 1000 };

                _heartbeatProducer.ProduceAsync(Configuration.CoreTopics["heartbeat"], key, beat);

                // Wait for the specified amount of milliseconds
                Task wait = Task.Delay(_configuration.Settings.heartbeatInterval);
                wait.Wait();
            }
        }

        #endregion Heartbeat

        #region Log

        /// <summary>
        /// Method for logging a given message to the test bed core log
        /// </summary>
        /// <param name="level">The <see cref="log4net.Core.Level"/> indicating the severity of the message</param>
        /// <param name="msg">The message to be logged</param>
        // TODO: Think about creating own log levels and putting them into the schema
        public void Log(log4net.Core.Level level, string msg)
        {
            // Send the message to the callback function
            if (_logHandler != null)
            {
                _logHandler.Invoke(level + "::" + msg);
            }

            // Send out the log towards the core log topic
            if (_logProducer != null)
            {
                EDXLDistribution key = CreateCoreKey();
                Log log = new Log() { id = _configuration.Settings.clientId, log = msg };

                _logProducer.ProduceAsync(Configuration.CoreTopics["log"], key, log);
            }
            else throw new NullReferenceException($"Could not create the log producer that should send the following log:\n{msg}");
        }

        /// <summary>
        /// Method for adding a callback function to the log event of this adapter
        /// </summary>
        /// <param name="handler">The function that will be called once a log message is sent</param>
        public void AddLogCallback(LogHandler handler)
        {
            _logHandler = handler;
        }
        public delegate void LogHandler(string message);
        private LogHandler _logHandler = null;


        /// <summary>
        /// Collective delegate to report all errors created by producers and consumers
        /// </summary>
        /// <param name="sender">The producer or consumer sending the error</param>
        /// <param name="error">The actual error from the producer or consumer</param>
        private void Adapter_Error(object sender, Error error)
        {
            Log(log4net.Core.Level.Error, $"{sender.GetType()} {error.Code}: {error.Reason}");
        }

        /// <summary>
        /// Collective delegate to report all errors created by consumers when receiving a message
        /// </summary>
        /// <param name="sender">The consumer sending the error</param>
        /// <param name="error">The message being consumed</param>
        private void Adapter_ConsumeError(object sender, Message msg)
        {
            Log(log4net.Core.Level.Error, $"{sender.GetType()} {msg.Error.Code}: {msg.Error.Reason}");
        }

        /// <summary>
        /// Collective delegate to report all logs created by producers and consumers
        /// </summary>
        /// <param name="sender">The producer or consumer sending the log</param>
        /// <param name="error">The actual log from the producer or consumer</param>
        private void Adapter_Log(object sender, LogMessage log)
        {
            // TODO: Possibly map log.Level to log4net.Core.Level?
            Log(log4net.Core.Level.Info, $"{sender.GetType()} {log.Name}: {log.Message}");
        }

        #endregion Log

<<<<<<< HEAD
        #region Admin hearbeat check

        /// <summary>
        /// Method for checking the admin tool heartbeat
        /// </summary>
        private void AdminCheck()
        {
            while (true)
            {
                _adminHeatbeatConsumer.Poll(5000);

                if (_lastAdminHeartbeat != DateTime.MinValue)
                {
                    TimeSpan span = DateTime.UtcNow - _lastAdminHeartbeat;
                    // If the latest admin heartbeat is from longer than 10 seconds ago, we should disable this adapter
                    if (span.Seconds > 10)
                    {
                        Log(log4net.Core.Level.Info, "Admin tool not found, going into Disabled mode");
                        State = States.Disabled;
                    }
                    // If we have received an admin heartbeat (again), go to the ENABLED state
                    else if (State != States.Enabled)
                    {
                        Log(log4net.Core.Level.Info, "Admin tool found (again), going into Enabled mode");
                        State = States.Enabled;
                    }
                }
                else
                {
                    TimeSpan span = DateTime.UtcNow - _startTime;
                    // If in the first 10 seconds of this adapters existance there wasn't an admin heartbeat, go to the DEBUG state and stop listening
                    if (span.Seconds > 10)
                    {
                        Log(log4net.Core.Level.Info, "Admin tool not found, going into Debug mode");
                        State = States.Debug;
                        break;
                    }
                }
=======
        #region System consumers

        /// <summary>
        /// Method being used inside a new task to keep polling for new system messages to consume
        /// </summary>
        private void Consume()
        {
            while (true)
            {
                _heartbeatConsumer.Poll(100);
                _timeConsumer.Poll(100);
                _topicInviteConsumer.Poll(100);
>>>>>>> 98138387
            }
        }

        /// <summary>
<<<<<<< HEAD
        /// Delegate being called whenever the test-bed admin tool is sending out a heartbeat
        /// </summary>
        /// <param name="sender">The sender of the hearbeat message</param>
        /// <param name="message">The hearbeat message</param>
        private void Admin_Heartbeat(object sender, Message<EDXLDistribution, AdminHeartbeat> message)
        {
            TimeSpan span = TimeSpan.FromMilliseconds(message.Value.alive);
            DateTime timestamp = new DateTime(1970, 1, 1, 0, 0, 0, DateTimeKind.Utc).Add(span);

            // Store the latest timestamp
            _lastAdminHeartbeat = timestamp;
        }

        #endregion Admin heartbeat check
=======
        /// Delegate being called once a new message is consumed on the system topic admin heartbeat
        /// </summary>
        /// <param name="sender">The consumer that has received the message</param>
        /// <param name="message">The message that was received</param>
        private void HeartbeatConsumer_Message(object sender, Message<EDXLDistribution, AdminHeartbeat> message)
        {
            // TODO: Implement heartbeat checker to only send messages whenever the admin tool is alive
            Log(log4net.Core.Level.Verbose, $"Admin alive at: {message.Value.alive}");
        }

        /// <summary>
        /// Delegate being called once a new message is consumed on the system topic time
        /// </summary>
        /// <param name="sender">The consumer that has received the message</param>
        /// <param name="message">The message that was received</param>
        private void TimeConsumer_Message(object sender, Message<EDXLDistribution, TimingControl> message)
        {
            // TODO: Implement timing control based on these messages
            Log(log4net.Core.Level.Verbose, $"Timing control received: {message.Value.command}");
        }

        /// <summary>
        /// Delegate being called once a new message is consumed on the system topic for topic invitations
        /// </summary>
        /// <param name="sender">The consumer that has received the message</param>
        /// <param name="message">The message that was received</param>
        private void TopicInviteConsumer_Message(object sender, Message<EDXLDistribution, TopicInvite> message)
        {
            // TODO: Implement topic consumption control based on these invites
            Log(log4net.Core.Level.Verbose, $"Topic invite received: {message.Value.topicName}");
        }

        #endregion System consumers
>>>>>>> 98138387

        #region Producer

        /// <summary>
        /// Method for sending out a standard message
        /// </summary>
        /// <typeparam name="T">The type of the standard message, inherited from <see cref="Avro.Specific.ISpecificRecord"/></typeparam>
        /// <param name="message">The standard message to be send</param>
        public void SendMessage<T>(T message)
            where T : Avro.Specific.ISpecificRecord
        {
            // Check if this message is actually a standard message
            if (Configuration.StandardTopics.ContainsKey(typeof(T)))
            {
                // Send over the message
                DoSendMessage<T>(message, Configuration.StandardTopics[typeof(T)]);
            }
            else throw new CommunicationException($"message of type {typeof(T)} does not belong to any supported standard topics");
        }

        /// <summary>
        /// Method for sending a custom message over a custom topic
        /// </summary>
        /// <typeparam name="T">The type of the message, inherited from <see cref="Avro.Specific.ISpecificRecord"/></typeparam>
        /// <param name="message">The message to be send</param>
        /// <param name="topic">The topic name to send the message over</param>
        public void SendMessage<T>(T message, string topic)
            where T : Avro.Specific.ISpecificRecord
        {
            // Make sure we are not sending out messages to standard topics via this method
            if (Configuration.StandardTopics.ContainsValue(topic))
                throw new CommunicationException($"topic ({topic}) is already part of the standard test-bed topics! Choose another topic name");

            DoSendMessage<T>(message, topic);
        }

        /// <summary>
        /// Method for sending a custom message over the given topic
        /// </summary>
        /// <typeparam name="T">The type of the message, inherited from <see cref="Avro.Specific.ISpecificRecord"/></typeparam>
        /// <param name="message">The message to be send</param>
        /// <param name="topic">The topic name to send the message over</param>
        private void DoSendMessage<T>(T message, string topic)
            where T : Avro.Specific.ISpecificRecord
        {
            // Make sure we are not sending out messages to core topics via this method
            if (Configuration.CoreTopics.ContainsKey(topic))
                throw new CommunicationException($"topic ({topic}) is already part of the core test-bed topics! Choose another topic name");

            if (_producers.ContainsKey(topic))
            {
                // Check if the types are matching and send the message if they are
                IAbstractProducer producer = _producers[topic];
                if (producer.MessageType == typeof(T))
                {
                    ((AbstractProducer<T>)producer).SendMessage(message, topic);
                }
                else throw new CommunicationException($"could not send message of type {typeof(T)}, since it is not conform the initial producer message type {producer.MessageType}");
            }
            else
            {
                // Create a new producer for the given topic, sending out messages of the given message type
                AbstractProducer<T> newProducer = new AbstractProducer<T>(_configuration);
                newProducer.OnError += Adapter_Error;
                newProducer.OnLog += Adapter_Log;
                _producers.Add(topic, newProducer);

                // Send the message
                newProducer.SendMessage(message, topic);
            }
        }

        #endregion Producer

        #region Consumer

        /// <summary>
        /// Method for adding a function to receive messages from the given topic
        /// </summary>
        /// <typeparam name="T">The type of the message, inherited from <see cref="Avro.Specific.ISpecificRecord"/></typeparam>
        /// <param name="handler">Delegate function to be called once a message is received</param>
        /// <param name="topic">The name of the topic to listen to</param>
        /// <param name="offset">The <see cref="Confluent.Kafka.Offset"/> to indicate from where to start listening to new messages</param>
        public void AddCallback<T>(ConsumerHandler<T> handler, string topic, Offset offset)
            where T : Avro.Specific.ISpecificRecord
        {
            // Make sure we are not requested to listen to core topics via this method
            if (Configuration.CoreTopics.ContainsKey(topic))
                throw new CommunicationException($"you are not able to listen to ({topic}), since it is part of the core test-bed topics");

            if (_consumers.ContainsKey(topic))
            {
                // Check if the types are matching and add a new consumer if they are
                if (_consumers[topic][0].MessageType != typeof(T))
                {
                    throw new CommunicationException($"could not create consumer type {typeof(T)}, since it is not conform the initial consumer message type {_consumers[topic][0].MessageType}");
                }
            }
            else
            {
                foreach (KeyValuePair<Type, string> kvp in Configuration.StandardTopics)
                {
                    if (kvp.Value == topic && kvp.Key != typeof(T))
                    {
                        throw new CommunicationException($"could not create consumer type {typeof(T)} for stadard topic ({topic}), since it is not conform the initial standard message type {kvp.Key}");
                    }
                }
            }

            // Create a new consumer listening to the given topic
            AbstractConsumer<T> newConsumer = new AbstractConsumer<T>(_configuration, handler, topic, offset);
            newConsumer.OnError += Adapter_Error;
            newConsumer.OnLog += Adapter_Log;
            if (_consumers.ContainsKey(topic))
            {
                _consumers[topic].Add(newConsumer);
            }
            else
            {
                _consumers.Add(topic, new List<IAbstractConsumer>() { newConsumer });
            }
        }
        public delegate void ConsumerHandler<T>(string senderID, string topic, T message)
            where T : Avro.Specific.ISpecificRecord;

        #endregion Consumer

        #region Destruction

        /// <summary><see cref="IDisposable.Dispose"/></summary>
        public void Dispose()
        {
            // Dispose all created producers
            foreach (IAbstractProducer producer in _producers.Values)
            {
                // TODO: unsubsribe from error and log events
                ((IDisposable)producer).Dispose();
            }
            // Dispose all created consumers
            foreach (IAbstractConsumer consumer in _consumers.Values)
            {
                // TODO: unsubsribe from error and log events
                ((IDisposable)consumer).Dispose();
            }

            // Dispose all system producers
            if (_heartbeatProducer != null)
            {
                _heartbeatProducer.OnError -= Adapter_Error;
                _heartbeatProducer.OnLog -= Adapter_Log;
                _heartbeatProducer.Dispose();
            }
            if (_logProducer != null)
            {
                _logProducer.OnError -= Adapter_Error;
                _logProducer.OnLog -= Adapter_Log;
                _logProducer.Dispose();
            }
<<<<<<< HEAD
            // Dispose all core consumers
            if (_adminHeatbeatConsumer != null)
            {
                _adminHeatbeatConsumer.OnError -= Adapter_Error;
                _adminHeatbeatConsumer.OnLog -= Adapter_Log;
                _adminHeatbeatConsumer.Dispose();
=======
            if (_topicCreateProducer != null)
            {
                _topicCreateProducer.OnError -= Adapter_Error;
                _topicCreateProducer.OnLog -= Adapter_Log;
                _topicCreateProducer.Dispose();
            }

            // Dispose all system consumers
            if (_heartbeatConsumer != null)
            {
                _heartbeatConsumer.OnError -= Adapter_Error;
                _heartbeatConsumer.OnConsumeError -= Adapter_ConsumeError;
                _heartbeatConsumer.OnLog -= Adapter_Log;
                _heartbeatConsumer.OnMessage -= HeartbeatConsumer_Message;
                _heartbeatConsumer.Dispose();
            }
            if (_timeConsumer != null)
            {
                _timeConsumer.OnError -= Adapter_Error;
                _timeConsumer.OnConsumeError -= Adapter_ConsumeError;
                _timeConsumer.OnLog -= Adapter_Log;
                _timeConsumer.OnMessage -= TimeConsumer_Message;
                _timeConsumer.Dispose();
            }
            if (_topicInviteConsumer != null)
            {
                _topicInviteConsumer.OnError -= Adapter_Error;
                _topicInviteConsumer.OnConsumeError -= Adapter_ConsumeError;
                _topicInviteConsumer.OnLog -= Adapter_Log;
                _topicInviteConsumer.OnMessage -= TopicInviteConsumer_Message;
                _topicInviteConsumer.Dispose();
>>>>>>> 98138387
            }
        }

        #endregion Destruction
    }
}<|MERGE_RESOLUTION|>--- conflicted
+++ resolved
@@ -26,7 +26,6 @@
     /// </summary>
     public class TestBedAdapter : IDisposable
     {
-<<<<<<< HEAD
         #region Definitions
 
         /// <summary>
@@ -53,9 +52,8 @@
         }
 
         #endregion Definitions
-=======
+
         #region Properties & variables
->>>>>>> 98138387
 
         /// <summary>
         /// Configuration class, including internal setup information and external settings
@@ -84,11 +82,19 @@
         private Producer<EDXLDistribution, Log> _logProducer;
 
         /// <summary>
-        /// The consumer checking the hearbeat of the test-bed admin tool
-        /// </summary>
-        private Consumer<EDXLDistribution, AdminHeartbeat> _adminHeatbeatConsumer;
-        /// <summary>
-<<<<<<< HEAD
+        /// The consumer this connector is using to receive time control changes
+        /// </summary>
+        private Consumer<EDXLDistribution, TimingControl> _timeConsumer;
+        /// <summary>
+        /// The producer this connector is using to send out a request for creating a topic
+        /// </summary>
+        private Producer<EDXLDistribution, TopicCreate> _topicCreateProducer;
+        /// <summary>
+        /// The consumer this connector is using to receive invitations to listen to a certain topic
+        /// </summary>
+        private Consumer<EDXLDistribution, TopicInvite> _topicInviteConsumer;
+
+        /// <summary>
         /// Indication if this adapter is allowed to send or receive standard and custom messages
         /// </summary>
         public States State
@@ -126,21 +132,8 @@
         /// The timestamp of when this adapter started (is initialized)
         /// </summary>
         private DateTime _startTime;
-=======
-        /// The consumer this connector is using to receive time control changes
-        /// </summary>
-        private Consumer<EDXLDistribution, TimingControl> _timeConsumer;
-        /// <summary>
-        /// The producer this connector is using to send out a request for creating a topic
-        /// </summary>
-        private Producer<EDXLDistribution, TopicCreate> _topicCreateProducer;
-        /// <summary>
-        /// The consumer this connector is using to receive invitations to listen to a certain topic
-        /// </summary>
-        private Consumer<EDXLDistribution, TopicInvite> _topicInviteConsumer;
 
         #endregion Properties & variables
->>>>>>> 98138387
 
         #region Initialization
 
@@ -165,15 +158,6 @@
                 _logProducer = new Producer<EDXLDistribution, Log>(_configuration.ProducerConfig, new AvroSerializer<EDXLDistribution>(), new AvroSerializer<Log>());
                 _logProducer.OnError += Adapter_Error;
                 _logProducer.OnLog += Adapter_Log;
-<<<<<<< HEAD
-
-                // Create the consumers for the core topics
-                _adminHeatbeatConsumer = new Consumer<EDXLDistribution, AdminHeartbeat>(_configuration.ConsumerConfig, new AvroDeserializer<EDXLDistribution>(), new AvroDeserializer<AdminHeartbeat>());
-                _adminHeatbeatConsumer.OnError += Adapter_Error;
-                _adminHeatbeatConsumer.OnLog += Adapter_Log;
-                _adminHeatbeatConsumer.OnMessage += Admin_Heartbeat;
-                _adminHeatbeatConsumer.Assign(new List<TopicPartitionOffset> { new TopicPartitionOffset(Configuration.CoreTopics["admin_heartbeat"], 0, Offset.End) });
-=======
                 _topicCreateProducer = new Producer<EDXLDistribution, TopicCreate>(_configuration.ProducerConfig, new AvroSerializer<EDXLDistribution>(), new AvroSerializer<TopicCreate>());
                 _topicCreateProducer.OnError += Adapter_Error;
                 _topicCreateProducer.OnLog += Adapter_Log;
@@ -201,15 +185,10 @@
                 _topicInviteConsumer.Assign(new List<TopicPartitionOffset> { new TopicPartitionOffset(Configuration.CoreTopics["topic-access-invite"], 0, Offset.End) });
                 // TODO: Add CancellationToken to stop on dispose
                 Task.Factory.StartNew(() => { Consume(); });
->>>>>>> 98138387
 
                 // Start the heart beat to indicate the connector is still alive
                 // TODO: Add CancellationToken to stop on dispose
                 Task.Factory.StartNew(() => { this.Heartbeat(); });
-
-                // Start the admin heartbeat checker, so we know that we can send messages
-                // TODO: Add CancellationToken to stop on dispose
-                Task.Factory.StartNew(() => { this.AdminCheck(); });
 
                 _lastAdminHeartbeat = DateTime.MinValue;
                 _startTime = DateTime.UtcNow;
@@ -349,7 +328,56 @@
 
         #endregion Log
 
-<<<<<<< HEAD
+        #region System consumers
+
+        /// <summary>
+        /// Method being used inside a new task to keep polling for new system messages to consume
+        /// </summary>
+        private void Consume()
+        {
+            while (true)
+            {
+                _heartbeatConsumer.Poll(100);
+                _timeConsumer.Poll(100);
+                _topicInviteConsumer.Poll(100);
+            }
+        }
+
+        /// <summary>
+        /// Delegate being called once a new message is consumed on the system topic admin heartbeat
+        /// </summary>
+        /// <param name="sender">The consumer that has received the message</param>
+        /// <param name="message">The message that was received</param>
+        private void HeartbeatConsumer_Message(object sender, Message<EDXLDistribution, AdminHeartbeat> message)
+        {
+            // TODO: Implement heartbeat checker to only send messages whenever the admin tool is alive
+            Log(log4net.Core.Level.Verbose, $"Admin alive at: {message.Value.alive}");
+        }
+
+        /// <summary>
+        /// Delegate being called once a new message is consumed on the system topic time
+        /// </summary>
+        /// <param name="sender">The consumer that has received the message</param>
+        /// <param name="message">The message that was received</param>
+        private void TimeConsumer_Message(object sender, Message<EDXLDistribution, TimingControl> message)
+        {
+            // TODO: Implement timing control based on these messages
+            Log(log4net.Core.Level.Verbose, $"Timing control received: {message.Value.command}");
+        }
+
+        /// <summary>
+        /// Delegate being called once a new message is consumed on the system topic for topic invitations
+        /// </summary>
+        /// <param name="sender">The consumer that has received the message</param>
+        /// <param name="message">The message that was received</param>
+        private void TopicInviteConsumer_Message(object sender, Message<EDXLDistribution, TopicInvite> message)
+        {
+            // TODO: Implement topic consumption control based on these invites
+            Log(log4net.Core.Level.Verbose, $"Topic invite received: {message.Value.topicName}");
+        }
+
+        #endregion System consumers
+
         #region Admin hearbeat check
 
         /// <summary>
@@ -388,25 +416,10 @@
                         break;
                     }
                 }
-=======
-        #region System consumers
-
-        /// <summary>
-        /// Method being used inside a new task to keep polling for new system messages to consume
-        /// </summary>
-        private void Consume()
-        {
-            while (true)
-            {
-                _heartbeatConsumer.Poll(100);
-                _timeConsumer.Poll(100);
-                _topicInviteConsumer.Poll(100);
->>>>>>> 98138387
-            }
-        }
-
-        /// <summary>
-<<<<<<< HEAD
+            }
+        }
+
+        /// <summary>
         /// Delegate being called whenever the test-bed admin tool is sending out a heartbeat
         /// </summary>
         /// <param name="sender">The sender of the hearbeat message</param>
@@ -421,41 +434,6 @@
         }
 
         #endregion Admin heartbeat check
-=======
-        /// Delegate being called once a new message is consumed on the system topic admin heartbeat
-        /// </summary>
-        /// <param name="sender">The consumer that has received the message</param>
-        /// <param name="message">The message that was received</param>
-        private void HeartbeatConsumer_Message(object sender, Message<EDXLDistribution, AdminHeartbeat> message)
-        {
-            // TODO: Implement heartbeat checker to only send messages whenever the admin tool is alive
-            Log(log4net.Core.Level.Verbose, $"Admin alive at: {message.Value.alive}");
-        }
-
-        /// <summary>
-        /// Delegate being called once a new message is consumed on the system topic time
-        /// </summary>
-        /// <param name="sender">The consumer that has received the message</param>
-        /// <param name="message">The message that was received</param>
-        private void TimeConsumer_Message(object sender, Message<EDXLDistribution, TimingControl> message)
-        {
-            // TODO: Implement timing control based on these messages
-            Log(log4net.Core.Level.Verbose, $"Timing control received: {message.Value.command}");
-        }
-
-        /// <summary>
-        /// Delegate being called once a new message is consumed on the system topic for topic invitations
-        /// </summary>
-        /// <param name="sender">The consumer that has received the message</param>
-        /// <param name="message">The message that was received</param>
-        private void TopicInviteConsumer_Message(object sender, Message<EDXLDistribution, TopicInvite> message)
-        {
-            // TODO: Implement topic consumption control based on these invites
-            Log(log4net.Core.Level.Verbose, $"Topic invite received: {message.Value.topicName}");
-        }
-
-        #endregion System consumers
->>>>>>> 98138387
 
         #region Producer
 
@@ -614,14 +592,6 @@
                 _logProducer.OnLog -= Adapter_Log;
                 _logProducer.Dispose();
             }
-<<<<<<< HEAD
-            // Dispose all core consumers
-            if (_adminHeatbeatConsumer != null)
-            {
-                _adminHeatbeatConsumer.OnError -= Adapter_Error;
-                _adminHeatbeatConsumer.OnLog -= Adapter_Log;
-                _adminHeatbeatConsumer.Dispose();
-=======
             if (_topicCreateProducer != null)
             {
                 _topicCreateProducer.OnError -= Adapter_Error;
@@ -637,7 +607,7 @@
                 _heartbeatConsumer.OnLog -= Adapter_Log;
                 _heartbeatConsumer.OnMessage -= HeartbeatConsumer_Message;
                 _heartbeatConsumer.Dispose();
-            }
+        }
             if (_timeConsumer != null)
             {
                 _timeConsumer.OnError -= Adapter_Error;
@@ -653,7 +623,6 @@
                 _topicInviteConsumer.OnLog -= Adapter_Log;
                 _topicInviteConsumer.OnMessage -= TopicInviteConsumer_Message;
                 _topicInviteConsumer.Dispose();
->>>>>>> 98138387
             }
         }
 
